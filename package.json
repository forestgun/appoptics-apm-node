--- conflicted
+++ resolved
@@ -104,11 +104,7 @@
     "vision": "^4.1.0"
   },
   "optionalDependencies": {
-<<<<<<< HEAD
-    "appoptics-bindings": "5.1.0",
-=======
-    "appoptics-bindings": "appoptics/appoptics-bindings-node#alpine",
->>>>>>> 03510142
+    "appoptics-bindings": "5.2.0",
     "pg": "^4.5.7",
     "pg-native": "^1.10.0"
   },
