{
  "name": "traceview",
  "version": "1.0.2",
  "description": "Agent for AppNeta TraceView",
  "main": "index.js",
  "bin": {
    "node-tv": "./bin/node-tv"
  },
  "scripts": {
    "test": "mocha",
    "docs": "yuidoc .",
    "install": "./build.sh",
    "coverage": "npm run coverage:report",
    "coverage:build": "rm -rf coverage && istanbul cover _mocha",
    "coverage:report": "npm run coverage:build && istanbul report",
    "coverage:html": "npm run coverage:report && xdg-open coverage/lcov-report/index.html"
  },
  "author": {
    "name": "Stephen Belanger",
    "email": "sbelanger@appneta.com"
  },
  "keywords": [
    "tracing",
    "instrumentation",
    "performance",
    "monitoring",
    "profiling",
    "debugging",
    "analytics",
    "metrics",
    "apm"
  ],
  "license": {
    "name": "AppNeta Open License, Version 1.0",
    "url": "http://www.appneta.com/appneta-license"
  },
  "repository": {
    "type": "git",
    "url": "https://github.com/appneta/node-traceview"
  },
  "bugs": {
    "url": "https://github.com/appneta/node-traceview/issues"
  },
  "gypfile": true,
  "dependencies": {
    "bindings": "~1.2.0",
    "cls-bluebird": "~1.0.0",
    "cls-q": "~1.1.0",
    "continuation-local-storage": "~3.1.0",
    "debug": "~2.0.0",
    "nan": "~1.3.0",
    "semver": "~3.0.1",
    "shimmer": "~1.0.0"
  },
  "devDependencies": {
    "istanbul": "~0.3.2",
    "mocha": "~1.21.4",
    "mongodb": "~1.4.8",
    "pg": "~3.4.2",
    "redis": "~0.12.1",
    "request": "~2.42.0",
    "should": "~4.0.4",
<<<<<<< HEAD
    "yuidocjs": "~0.3.50",
    "redis": "~0.12.1",
    "bson": "~0.2.15",
    "express": "~4.9.3"
=======
    "yuidocjs": "~0.3.50"
>>>>>>> 13fa3007
  }
}<|MERGE_RESOLUTION|>--- conflicted
+++ resolved
@@ -60,13 +60,9 @@
     "redis": "~0.12.1",
     "request": "~2.42.0",
     "should": "~4.0.4",
-<<<<<<< HEAD
     "yuidocjs": "~0.3.50",
     "redis": "~0.12.1",
     "bson": "~0.2.15",
     "express": "~4.9.3"
-=======
-    "yuidocjs": "~0.3.50"
->>>>>>> 13fa3007
   }
 }