--- conflicted
+++ resolved
@@ -20,18 +20,12 @@
 // setup differently for tests but this allows a single test to run without
 // error.
 exports.g = {
-<<<<<<< HEAD
-  testing: noop,
-  taskDict: {}
-}
-=======
   testing: function (filename) {
     exports.g.current = filename
   },
   taskDict: {}
 }
 
->>>>>>> bdd562c2
 /**
  * @class ao
  *
