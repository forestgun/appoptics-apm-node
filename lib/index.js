--- conflicted
+++ resolved
@@ -12,20 +12,6 @@
 var extend = require('util')._extend
 var os = require('os')
 
-<<<<<<< HEAD
-var Layer = require('./layer')
-var Event = require('./event')
-var patcher = require('./require-patch')
-
-//
-// Expose lower-level components
-//
-exports.addon = oboe
-exports.Layer = Layer
-exports.Event = Event
-
-=======
->>>>>>> b53e94ae
 
 //
 // Abstract settings with setters and getters
@@ -112,8 +98,6 @@
   extend(exports, config)
 } catch (e) {
   config = {}
-<<<<<<< HEAD
-=======
 }
 
 var moduleConfigs = {
@@ -145,31 +129,7 @@
   exports.log.forEach(function (pattern) {
     debug.enable('traceview:' + pattern)
   })
->>>>>>> b53e94ae
-}
-
-var moduleConfigs = {
-  mongodb: {
-    enabled: true,
-    collectBacktraces: true
-  },
-  'http-client': {
-    enabled: true,
-    collectBacktraces: true
-  },
-  'https-client': {
-    enabled: true,
-    collectBacktraces: true
-  }
-}
-
-// Mix module-specific configs onto the object
-Object.keys(moduleConfigs).forEach(function (mod) {
-  exports[mod] = moduleConfigs[mod]
-  extend(exports[mod], config[mod] || {})
-})
-
-patcher.enable()
+}
 
 
 //
@@ -203,11 +163,7 @@
 
 
 //
-<<<<<<< HEAD
-// Some helper methods
-=======
 // Sample a request
->>>>>>> b53e94ae
 //
 exports.sample = function (layer, xtrace, meta) {
   var rv = oboe.Context.sampleRequest(layer, xtrace || '', meta || '')
