--- conflicted
+++ resolved
@@ -1,13 +1,9 @@
-<<<<<<< HEAD
-var debug = require('debug')('traceview:event')
-=======
 var logSend = require('debug')('traceview:event:send')
 var logEnter = require('debug')('traceview:event:enter')
 var logChange = require('debug')('traceview:event:change')
 var logEdge = require('debug')('traceview:event:edge')
 var logError = require('debug')('traceview:event:error')
 
->>>>>>> b53e94ae
 var extend = require('util')._extend
 var addon = require('./addon')
 var tv = require('./')
@@ -102,12 +98,6 @@
  * @type {Event}
  */
 Event.__defineGetter__('last', function () {
-<<<<<<< HEAD
-  return tv.requestStore.get('lastEvent')
-})
-Event.__defineSetter__('last', function (value) {
-  tv.requestStore.set('lastEvent', value)
-=======
   var last
   try {
     last = tv.requestStore.get('lastEvent')
@@ -122,7 +112,6 @@
   } catch (e) {
     logError('Can not access continuation-local-storage. Context may be lost.')
   }
->>>>>>> b53e94ae
 })
 
 /**
@@ -198,10 +187,6 @@
 
   // Send the event
   tv.reporter.sendReport(event)
-<<<<<<< HEAD
-  debug(this.event + ' sent to reporter')
-=======
   logSend(this.event + ' sent to reporter')
->>>>>>> b53e94ae
   Object.defineProperty(this, 'sent', { value: true })
 }